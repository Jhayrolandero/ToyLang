--- conflicted
+++ resolved
@@ -173,11 +173,7 @@
                     'let': 'LET',
                     'const': 'CONST',
                     'null': 'NULL',
-<<<<<<< HEAD
-                    'delete': 'DELETE'
-=======
                     'this': 'THIS'
->>>>>>> 77602ff5
                 }
                 if identifier in reserved:
                     if identifier in ('true', 'false'):
@@ -304,7 +300,19 @@
         self.struct_table = {}
         
     def error(self, message):
-        raise Exception(f"Parser error at line {self.lexer.lineno}: {message}")
+        # Common error patterns and their more descriptive messages
+        if "Expected RBRACE, got EOF" in message:
+            raise Exception(f"Parser error at line {self.lexer.lineno}: Missing closing brace '}}'. Please close your code block.")
+        elif "Expected RPAREN, got EOF" in message:
+            raise Exception(f"Parser error at line {self.lexer.lineno}: Missing closing parenthesis ')'. Please close your expression.")
+        elif "Expected SEMICOLON, got EOF" in message:
+            raise Exception(f"Parser error at line {self.lexer.lineno}: Missing semicolon ';' at the end of the statement.")
+        elif "Expected LBRACE, got" in message:
+            raise Exception(f"Parser error at line {self.lexer.lineno}: Missing opening brace '{{'. Please start your code block.")
+        elif "Expected LPAREN, got" in message:
+            raise Exception(f"Parser error at line {self.lexer.lineno}: Missing opening parenthesis '('. Please start your expression.")
+        else:
+            raise Exception(f"Parser error at line {self.lexer.lineno}: {message}")
         
     def eat(self, token_type):
         if self.current_token.type == token_type:
@@ -1761,24 +1769,31 @@
                 if not text.strip():
                     continue
 
-                lexer = Lexer(text)
-                # Always create a new parser and interpreter for each input
-                parser = Parser(lexer)
-                parser.symbol_table = symbol_table
-                parser.function_table = function_table
-                parser.struct_table = struct_table
-                interpreter = Interpreter(parser)
-                interpreter.symbol_table = symbol_table
-                interpreter.function_table = function_table
-                interpreter.struct_table = struct_table
-
                 try:
-                    result = parser.parse()
-                    output = interpreter.evaluate(result)
-                    if output is not None:
-                        print(f"=> {output}")
+                    lexer = Lexer(text)
+                    # Always create a new parser and interpreter for each input
+                    parser = Parser(lexer)
+                    parser.symbol_table = symbol_table
+                    parser.function_table = function_table
+                    parser.struct_table = struct_table
+                    interpreter = Interpreter(parser)
+                    interpreter.symbol_table = symbol_table
+                    interpreter.function_table = function_table
+                    interpreter.struct_table = struct_table
+
+                    try:
+                        result = parser.parse()
+                        output = interpreter.evaluate(result)
+                        if output is not None:
+                            print(f"=> {output}")
+                    except Exception as e:
+                        print(f"Error: {e}")
                 except Exception as e:
-                    print(f"Error: {e}")
+                    # Handle lexer errors specifically
+                    if "Lexer error" in str(e):
+                        print(f"Syntax Error: {str(e)}")
+                    else:
+                        print(f"Error: {e}")
 
             except KeyboardInterrupt:
                 print("\nExiting...")
